--- conflicted
+++ resolved
@@ -7,11 +7,7 @@
       "typescript": "^5"
     },
     "dependencies": {
-<<<<<<< HEAD
-      "@onkernel/sdk": "0.1.0",
-=======
       "@onkernel/sdk": "0.2.0",
->>>>>>> 4988d45e
       "playwright": "^1.52.0"
     }
   }
