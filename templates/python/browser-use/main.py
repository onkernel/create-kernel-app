from langchain_openai import ChatOpenAI
from browser_use import Agent, Browser, BrowserConfig
import kernel
from kernel import Kernel
from typing import TypedDict

client = Kernel()

app = kernel.App("python-bu")

class TaskInput(TypedDict):
    task: str
    
# LLM API Keys are set in the environment during `kernel deploy <filename> -e OPENAI_API_KEY=XXX`
# See https://docs.onkernel.com/launch/deploy#environment-variables
llm = ChatOpenAI(model="gpt-4o")

@app.action("bu-task")
async def bu_task(ctx: kernel.KernelContext, input_data: TaskInput):
    """
    A function that runs a Browser Use agent
    
    Args:
        ctx: Kernel context containing invocation information
<<<<<<< HEAD
        input_data: An object with task properties
=======
        input_data: An object with a BU task
>>>>>>> eee91541
        
    Returns:
        An object with final_result and errors properties
    """
    
    kernel_browser = client.browsers.create(invocation_id=ctx.invocation_id)
    print("Kernel browser live view url: ", kernel_browser.browser_live_view_url)
    agent = Agent(
        #task="Compare the price of gpt-4o and DeepSeek-V3",
        task=input_data["task"],
        llm=llm,
        browser=Browser(BrowserConfig(cdp_url=kernel_browser.cdp_ws_url))
    )
    result = await agent.run()
    if result.final_result() is not None:
      return {"final_result": result.final_result()}
    return {"errors": result.errors()}<|MERGE_RESOLUTION|>--- conflicted
+++ resolved
@@ -22,11 +22,7 @@
     
     Args:
         ctx: Kernel context containing invocation information
-<<<<<<< HEAD
-        input_data: An object with task properties
-=======
         input_data: An object with a BU task
->>>>>>> eee91541
         
     Returns:
         An object with final_result and errors properties
