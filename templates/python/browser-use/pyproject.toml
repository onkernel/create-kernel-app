[project]
name = "python-bu"
version = "0.1.0"
description = "Kernel sample app for Browser Use"
readme = "README.md"
requires-python = ">=3.11"
dependencies = [
    "browser-use>=0.1.46",
<<<<<<< HEAD
    "kernel==0.1.0",
=======
    "kernel==0.2.0",
>>>>>>> 4988d45e
    "langchain-openai>=0.3.11",
    "pydantic>=2.10.6",
]<|MERGE_RESOLUTION|>--- conflicted
+++ resolved
@@ -6,11 +6,7 @@
 requires-python = ">=3.11"
 dependencies = [
     "browser-use>=0.1.46",
-<<<<<<< HEAD
-    "kernel==0.1.0",
-=======
     "kernel==0.2.0",
->>>>>>> 4988d45e
     "langchain-openai>=0.3.11",
     "pydantic>=2.10.6",
 ]